// Copyright 2015 Qiang Xue. All rights reserved.
// Use of this source code is governed by a BSD-style
// license that can be found in the LICENSE file.

// Package log implements logging with severity levels and message categories.
package log

import (
	"bytes"
	"errors"
	"fmt"
	"io"
	"os"
<<<<<<< HEAD
	"runtime"
	"sync"
	"time"
=======
	"errors"
	"strings"
>>>>>>> 32366004
)

// RFC5424 log message levels.
const (
	LevelEmergency Level = iota
	LevelAlert
	LevelCritical
	LevelError
	LevelWarning
	LevelNotice
	LevelInfo
	LevelDebug
)

// Level describes the level of a log message.
type Level int

// LevelNames maps log levels to names
var LevelNames = map[Level]string{
	LevelDebug:     "Debug",
	LevelInfo:      "Info",
	LevelNotice:    "Notice",
	LevelWarning:   "Warning",
	LevelError:     "Error",
	LevelCritical:  "Critical",
	LevelAlert:     "Alert",
	LevelEmergency: "Emergency",
}

// String returns the string representation of the log level
func (l Level) String() string {
	if name, ok := LevelNames[l]; ok {
		return name
	}
	return "Unknown"
}

// Entry represents a log entry.
type Entry struct {
	Level     Level
	Category  string
	Message   string
	Time      time.Time
	CallStack string

	FormattedMessage string
}

// String returns the string representation of the log entry
func (e *Entry) String() string {
	return e.FormattedMessage
}

// Target represents a target where the logger can send log messages to for further processing.
type Target interface {
	// Open prepares the target for processing log messages.
	// Open will be invoked when Logger.Open() is called.
	// If an error is returned, the target will be removed from the logger.
	// errWriter should be used to write errors found while processing log messages.
	Open(errWriter io.Writer) error
	// Process processes an incoming log message.
	Process(*Entry)
	// Close closes a target.
	// Close is called when Logger.Close() is called, which gives each target
	// a chance to flush the logged messages to their destination storage.
	Close()
}

// coreLogger maintains the log messages in a channel and sends them to various targets.
type coreLogger struct {
<<<<<<< HEAD
	lock    sync.Mutex
	open    bool        // whether the logger is open
	entries chan *Entry // log entries

	ErrorWriter    io.Writer // the writer used to write errors caused by log targets
	BufferSize     int       // the size of the channel storing log entries
	CallStackDepth int       // the number of call stack frames to be logged for each message. 0 means do not log any call stack frame.
	MaxLevel       Level     // the maximum level of messages to be logged
	Targets        []Target  // targets for sending log messages to
=======
	lock            sync.Mutex
	open            bool        // whether the logger is open
	entries         chan *Entry // log entries

	ErrorWriter     io.Writer   // the writer used to write errors caused by log targets
	BufferSize      int         // the size of the channel storing log entries
	CallStackDepth  int         // the number of call stack frames to be logged for each message. 0 means do not log any call stack frame
	CallStackFilter string      // a substring that a call stack frame file path should contain in order for the frame to be counted
	MaxLevel        Level       // the maximum level of messages to be logged
	Targets         []Target    // targets for sending log messages to
>>>>>>> 32366004
}

// Formatter formats a log message into an appropriate string.
type Formatter func(*Logger, *Entry) string

// Logger records log messages and dispatches them to various targets for further processing.
type Logger struct {
	*coreLogger
	Category  string    // the category associated with this logger
	Formatter Formatter // message formatter
}

// NewLogger creates a root logger.
// The new logger takes these default options:
// ErrorWriter: os.Stderr, BufferSize: 1024, MaxLevel: LevelDebug,
// Category: app, Formatter: DefaultFormatter
func NewLogger() *Logger {
	logger := &coreLogger{
		ErrorWriter: os.Stderr,
		BufferSize:  1024,
		MaxLevel:    LevelDebug,
		Targets:     make([]Target, 0),
	}
	return &Logger{logger, "app", DefaultFormatter}
}

// GetLogger creates a logger with the specified category and log formatter.
// Messages logged through this logger will carry the same category name.
// The formatter, if not specified, will inherit from the calling logger.
// It will be used to format all messages logged through this logger.
func (l *Logger) GetLogger(category string, formatter ...Formatter) *Logger {
	if len(formatter) > 0 {
		return &Logger{l.coreLogger, category, formatter[0]}
	}
	return &Logger{l.coreLogger, category, l.Formatter}
}

// Emergency logs a message indicating the system is unusable.
// Please refer to Error() for how to use this method.
func (l *Logger) Emergency(format string, a ...interface{}) {
	l.Log(LevelEmergency, format, a...)
}

// Alert logs a message indicating action must be taken immediately.
// Please refer to Error() for how to use this method.
func (l *Logger) Alert(format string, a ...interface{}) {
	l.Log(LevelAlert, format, a...)
}

// Critical logs a message indicating critical conditions.
// Please refer to Error() for how to use this method.
func (l *Logger) Critical(format string, a ...interface{}) {
	l.Log(LevelCritical, format, a...)
}

// Error logs a message indicating an error condition.
// This method takes one or multiple parameters. If a single parameter
// is provided, it will be treated as the log message. If multiple parameters
// are provided, they will be passed to fmt.Sprintf() to generate the log message.
func (l *Logger) Error(format string, a ...interface{}) {
	l.Log(LevelError, format, a...)
}

// Warning logs a message indicating a warning condition.
// Please refer to Error() for how to use this method.
func (l *Logger) Warning(format string, a ...interface{}) {
	l.Log(LevelWarning, format, a...)
}

// Notice logs a message meaning normal but significant condition.
// Please refer to Error() for how to use this method.
func (l *Logger) Notice(format string, a ...interface{}) {
	l.Log(LevelNotice, format, a...)
}

// Info logs a message for informational purpose.
// Please refer to Error() for how to use this method.
func (l *Logger) Info(format string, a ...interface{}) {
	l.Log(LevelInfo, format, a...)
}

// Debug logs a message for debugging purpose.
// Please refer to Error() for how to use this method.
func (l *Logger) Debug(format string, a ...interface{}) {
	l.Log(LevelDebug, format, a...)
}

// Log logs a message of a specified severity level.
func (l *Logger) Log(level Level, format string, a ...interface{}) {
	if level > l.MaxLevel || !l.open {
		return
	}
	message := format
	if len(a) > 0 {
		message = fmt.Sprintf(format, a...)
	}
	entry := &Entry{
		Category: l.Category,
		Level:    level,
		Message:  message,
		Time:     time.Now(),
	}
	if l.CallStackDepth > 0 {
		entry.CallStack = GetCallStack(3, l.CallStackDepth, l.CallStackFilter)
	}
	entry.FormattedMessage = l.Formatter(l, entry)
	l.entries <- entry
}

// Open prepares the logger and the targets for logging purpose.
// Open must be called before any message can be logged.
func (l *coreLogger) Open() error {
	l.lock.Lock()
	defer l.lock.Unlock()

	if l.open {
		return nil
	}

	if l.ErrorWriter == nil {
		return errors.New("Logger.ErrorWriter must be set.")
	}
	if l.BufferSize < 0 {
		return errors.New("Logger.BufferSize must be no less than 0.")
	}
	if l.CallStackDepth < 0 {
		return errors.New("Logger.CallStackDepth must be no less than 0.")
	}

	l.entries = make(chan *Entry, l.BufferSize)
	targets := make([]Target, 0)
	for _, target := range l.Targets {
		if err := target.Open(l.ErrorWriter); err != nil {
			fmt.Fprintf(l.ErrorWriter, "Failed to open target: ", err)
		} else {
			targets = append(targets, target)
		}
	}
	l.Targets = targets

	go l.process()

	l.open = true

	return nil
}

// process sends the messages to targets for processing.
func (l *coreLogger) process() {
	for {
		entry := <-l.entries
		for _, target := range l.Targets {
			target.Process(entry)
		}
		if entry == nil {
			break
		}
	}
}

// Close closes the logger and the targets.
// Existing messages will be processed before the targets are closed.
// New incoming messages will be discarded after calling this method.
func (l *coreLogger) Close() {
	if !l.open {
		return
	}
	l.open = false
	// use a nil entry to signal the close of logger
	l.entries <- nil
	for _, target := range l.Targets {
		target.Close()
	}
}

// DefaultFormatter is the default formatter used to format every log message.
func DefaultFormatter(l *Logger, e *Entry) string {
	return fmt.Sprintf("%v [%v][%v] %v%v", e.Time.Format(time.RFC3339), e.Level, e.Category, e.Message, e.CallStack)
}

// GetCallStack returns the current call stack information as a string.
// The skip parameter specifies how many top frames should be skipped, while
// the frames parameter specifies at most how many frames should be returned.
func GetCallStack(skip int, frames int, filter string) string {
	buf := new(bytes.Buffer)
<<<<<<< HEAD
	for i := skip; i < skip+frames; i++ {
=======
	for i, count := skip, 0; count < frames; i++ {
>>>>>>> 32366004
		_, file, line, ok := runtime.Caller(i)
		if !ok {
			break
		}
		if filter == "" || strings.Contains(file, filter) {
			fmt.Fprintf(buf, "\n%s:%d", file, line)
			count++
		}
	}
	return buf.String()
}<|MERGE_RESOLUTION|>--- conflicted
+++ resolved
@@ -6,20 +6,16 @@
 package log
 
 import (
+	"fmt"
+	"time"
+	"sync"
 	"bytes"
-	"errors"
-	"fmt"
+	"runtime"
 	"io"
 	"os"
-<<<<<<< HEAD
-	"runtime"
-	"sync"
-	"time"
-=======
 	"errors"
-	"strings"
->>>>>>> 32366004
 )
+
 
 // RFC5424 log message levels.
 const (
@@ -38,13 +34,13 @@
 
 // LevelNames maps log levels to names
 var LevelNames = map[Level]string{
-	LevelDebug:     "Debug",
-	LevelInfo:      "Info",
-	LevelNotice:    "Notice",
-	LevelWarning:   "Warning",
-	LevelError:     "Error",
-	LevelCritical:  "Critical",
-	LevelAlert:     "Alert",
+	LevelDebug: "Debug",
+	LevelInfo: "Info",
+	LevelNotice: "Notice",
+	LevelWarning: "Warning",
+	LevelError: "Error",
+	LevelCritical: "Critical",
+	LevelAlert: "Alert",
 	LevelEmergency: "Emergency",
 }
 
@@ -58,11 +54,11 @@
 
 // Entry represents a log entry.
 type Entry struct {
-	Level     Level
-	Category  string
-	Message   string
-	Time      time.Time
-	CallStack string
+	Level            Level
+	Category         string
+	Message          string
+	Time             time.Time
+	CallStack        string
 
 	FormattedMessage string
 }
@@ -89,28 +85,15 @@
 
 // coreLogger maintains the log messages in a channel and sends them to various targets.
 type coreLogger struct {
-<<<<<<< HEAD
-	lock    sync.Mutex
-	open    bool        // whether the logger is open
-	entries chan *Entry // log entries
-
-	ErrorWriter    io.Writer // the writer used to write errors caused by log targets
-	BufferSize     int       // the size of the channel storing log entries
-	CallStackDepth int       // the number of call stack frames to be logged for each message. 0 means do not log any call stack frame.
-	MaxLevel       Level     // the maximum level of messages to be logged
-	Targets        []Target  // targets for sending log messages to
-=======
-	lock            sync.Mutex
-	open            bool        // whether the logger is open
-	entries         chan *Entry // log entries
-
-	ErrorWriter     io.Writer   // the writer used to write errors caused by log targets
-	BufferSize      int         // the size of the channel storing log entries
-	CallStackDepth  int         // the number of call stack frames to be logged for each message. 0 means do not log any call stack frame
-	CallStackFilter string      // a substring that a call stack frame file path should contain in order for the frame to be counted
-	MaxLevel        Level       // the maximum level of messages to be logged
-	Targets         []Target    // targets for sending log messages to
->>>>>>> 32366004
+	lock           sync.Mutex
+	open           bool        // whether the logger is open
+	entries        chan *Entry // log entries
+
+	ErrorWriter    io.Writer   // the writer used to write errors caused by log targets
+	BufferSize     int         // the size of the channel storing log entries
+	CallStackDepth int         // the number of call stack frames to be logged for each message. 0 means do not log any call stack frame.
+	MaxLevel       Level       // the maximum level of messages to be logged
+	Targets        []Target    // targets for sending log messages to
 }
 
 // Formatter formats a log message into an appropriate string.
@@ -130,9 +113,9 @@
 func NewLogger() *Logger {
 	logger := &coreLogger{
 		ErrorWriter: os.Stderr,
-		BufferSize:  1024,
-		MaxLevel:    LevelDebug,
-		Targets:     make([]Target, 0),
+		BufferSize: 1024,
+		MaxLevel: LevelDebug,
+		Targets: make([]Target, 0),
 	}
 	return &Logger{logger, "app", DefaultFormatter}
 }
@@ -209,12 +192,12 @@
 	}
 	entry := &Entry{
 		Category: l.Category,
-		Level:    level,
-		Message:  message,
-		Time:     time.Now(),
+		Level: level,
+		Message: message,
+		Time: time.Now(),
 	}
 	if l.CallStackDepth > 0 {
-		entry.CallStack = GetCallStack(3, l.CallStackDepth, l.CallStackFilter)
+		entry.CallStack = GetCallStack(3, l.CallStackDepth)
 	}
 	entry.FormattedMessage = l.Formatter(l, entry)
 	l.entries <- entry
@@ -294,21 +277,14 @@
 // GetCallStack returns the current call stack information as a string.
 // The skip parameter specifies how many top frames should be skipped, while
 // the frames parameter specifies at most how many frames should be returned.
-func GetCallStack(skip int, frames int, filter string) string {
+func GetCallStack(skip int, frames int) string {
 	buf := new(bytes.Buffer)
-<<<<<<< HEAD
-	for i := skip; i < skip+frames; i++ {
-=======
-	for i, count := skip, 0; count < frames; i++ {
->>>>>>> 32366004
+	for i := skip; i < skip + frames; i++ {
 		_, file, line, ok := runtime.Caller(i)
 		if !ok {
 			break
 		}
-		if filter == "" || strings.Contains(file, filter) {
-			fmt.Fprintf(buf, "\n%s:%d", file, line)
-			count++
-		}
+		fmt.Fprintf(buf, "\n%s:%d", file, line)
 	}
 	return buf.String()
 }